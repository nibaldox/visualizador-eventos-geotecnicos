--- conflicted
+++ resolved
@@ -11,12 +11,7 @@
 import streamlit as st
 from typing import Tuple, Optional
 import logging
-<<<<<<< HEAD
-import warnings
-from pathlib import Path
-=======
 from io import BytesIO
->>>>>>> 6ca4fb50
 
 # Configurar logging
 logging.basicConfig(level=logging.INFO)
@@ -52,65 +47,12 @@
             # Cargar datos desde el archivo subido
             df = pd.read_excel(uploaded_file)
             
-<<<<<<< HEAD
-            # Usar caché basado en mtime del archivo
-            mtime = os.path.getmtime(file_path)
-
-            @st.cache_data(show_spinner=False)
-            def _read_excel_cached(path: str, ts: float) -> pd.DataFrame:
-                return pd.read_excel(path)
-
-            # Cargar datos
-            df = _read_excel_cached(file_path, mtime)
-=======
             # Procesar datos igual que en load_eventos
             df = self._process_eventos_data(df)
->>>>>>> 6ca4fb50
             
             logger.info(f"Eventos cargados exitosamente desde archivo subido: {len(df)} registros")
             return df
             
-<<<<<<< HEAD
-            # Verificar que las columnas principales existan
-            missing_columns = [col for col in expected_columns[:10] if col not in df.columns]
-            if missing_columns:
-                logger.info(f"Columnas faltantes en eventos: {missing_columns}")
-            
-            # Procesar fechas (formato dd/mm/aaaa hh:mm)
-            def parse_date_flexible(date_series):
-                """Parsear fechas con múltiples formatos posibles"""
-                if date_series.empty:
-                    return date_series
-                
-                # Limpiar caracteres especiales y espacios extra
-                cleaned_series = date_series.astype(str).str.strip()
-                cleaned_series = cleaned_series.str.replace(r'^[^\d]', '', regex=True)  # Remover caracteres no numéricos al inicio
-                
-                # Intentar diferentes formatos
-                formats_to_try = [
-                    '%d/%m/%Y %H:%M',  # dd/mm/aaaa hh:mm
-                    '%d/%m/%Y',        # dd/mm/aaaa
-                    '%d-%m-%Y %H:%M',  # dd-mm-aaaa hh:mm
-                    '%d-%m-%Y',        # dd-mm-aaaa
-                ]
-                
-                result = pd.Series([pd.NaT] * len(cleaned_series), index=cleaned_series.index)
-                
-                for fmt in formats_to_try:
-                    mask = result.isna()
-                    if mask.any():
-                        try:
-                            result[mask] = pd.to_datetime(cleaned_series[mask], format=fmt, errors='coerce')
-                        except:
-                            continue
-                
-                # Si aún hay valores sin parsear, intentar formato automático
-                mask = result.isna()
-                if mask.any():
-                    with warnings.catch_warnings():
-                        warnings.simplefilter("ignore", UserWarning)
-                        result[mask] = pd.to_datetime(cleaned_series[mask], errors='coerce', dayfirst=True, cache=True)
-=======
         except Exception as e:
             logger.error(f"Error al cargar eventos desde archivo subido: {str(e)}")
             st.error(f"Error al cargar archivo de eventos: {str(e)}")
@@ -129,7 +71,6 @@
         try:
             if uploaded_file is None:
                 return None
->>>>>>> 6ca4fb50
                 
             # Cargar datos desde el archivo subido
             df = pd.read_excel(uploaded_file)
@@ -179,21 +120,9 @@
             if date_series.empty:
                 return date_series
             
-<<<<<<< HEAD
-            # Usar caché basado en mtime del archivo
-            mtime = os.path.getmtime(file_path)
-
-            @st.cache_data(show_spinner=False)
-            def _read_excel_cached(path: str, ts: float) -> pd.DataFrame:
-                return pd.read_excel(path)
-
-            # Cargar datos
-            df = _read_excel_cached(file_path, mtime)
-=======
             # Limpiar caracteres especiales y espacios extra
             cleaned_series = date_series.astype(str).str.strip()
             cleaned_series = cleaned_series.str.replace(r'^[^\d]', '', regex=True)  # Remover caracteres no numéricos al inicio
->>>>>>> 6ca4fb50
             
             # Intentar diferentes formatos
             formats_to_try = [
@@ -203,139 +132,21 @@
                 '%d-%m-%Y',        # dd-mm-aaaa
             ]
             
-<<<<<<< HEAD
-            # Verificar que las columnas principales existan
-            missing_columns = [col for col in expected_columns[:10] if col not in df.columns]
-            if missing_columns:
-                logger.info(f"Columnas faltantes en alertas: {missing_columns}")
-=======
             result = pd.Series([pd.NaT] * len(cleaned_series), index=cleaned_series.index)
->>>>>>> 6ca4fb50
             
             for fmt in formats_to_try:
                 mask = result.isna()
                 if mask.any():
-<<<<<<< HEAD
-                    with warnings.catch_warnings():
-                        warnings.simplefilter("ignore", UserWarning)
-                        result[mask] = pd.to_datetime(cleaned_series[mask], errors='coerce', dayfirst=True, cache=True)
-                
-                return result
-            
-            date_columns = ['Fecha Declarada', 'Fecha Declarada UTC', 'Fecha de Cierre']
-            for col in date_columns:
-                if col in df.columns:
-                    df[col] = parse_date_flexible_alerts(df[col])
-            
-            # Procesar coordenadas numéricas
-            numeric_columns = ['Este', 'Norte', 'Cota', 
-                             'Desplazamiento Últimas 12 hrs. (mm)',
-                             'Velocidad Promedio Últimas 12 hrs. (mm/h)',
-                             'Velocidad Máxima Últimas 12 hrs. (mm/h)']
-            
-            for col in numeric_columns:
-                if col in df.columns:
-                    df[col] = pd.to_numeric(df[col], errors='coerce')
-=======
                     try:
                         result[mask] = pd.to_datetime(cleaned_series[mask], format=fmt, errors='coerce')
                     except:
                         continue
->>>>>>> 6ca4fb50
             
             # Si aún hay valores sin parsear, intentar formato automático
             mask = result.isna()
             if mask.any():
                 result[mask] = pd.to_datetime(cleaned_series[mask], errors='coerce')
             
-<<<<<<< HEAD
-        except Exception as e:
-            logger.error(f"Error al cargar alertas: {str(e)}")
-            return None
-
-    def load_eventos_from_filelike(self, uploaded_file) -> Optional[pd.DataFrame]:
-        """
-        Cargar eventos desde un archivo subido (Excel/CSV/TXT) usando el uploader de Streamlit.
-
-        Args:
-            uploaded_file: Archivo subido (Streamlit UploadedFile)
-
-        Returns:
-            DataFrame procesado o None si hay error.
-        """
-        try:
-            name = getattr(uploaded_file, 'name', 'uploaded')
-            ext = Path(name).suffix.lower()
-
-            # Leer según extensión
-            if ext in ['.xlsx', '.xls']:
-                df = pd.read_excel(uploaded_file)
-            elif ext in ['.csv']:
-                df = pd.read_csv(uploaded_file)
-            elif ext in ['.txt']:
-                # Intento de inferencia de separador
-                df = pd.read_csv(uploaded_file, sep=None, engine='python')
-            else:
-                st.error(f"Extensión de archivo no soportada para eventos: {ext}")
-                return None
-
-            # Procesamiento similar a load_eventos
-            expected_columns = [
-                'id', 'Tipo', 'Vigilante', 'Fecha', 'Fecha UTC', 'Zona monitoreo',
-                'Pared', 'Este', 'Norte', 'Cota', 'Alerta de Seguridad Asociada',
-                'Tiempo de Activación (h)', 'Altura Banco (m)', 'Altura Falla (m)',
-                'Desplazamiento Acumulado (mm)', 'Velocidad Promedio (mm/h)',
-                'Velocidad Máxima Últimas 12hrs. (mm/h)', 
-                'Velocidad Anterior a Velocidad Máxima (mm/h)',
-                'Volumen (ton)', 'Detectado por Sistema', 'Radar Principal',
-                'Mecanismos falla', 'Fotografía después del evento',
-                'Gráfico de desplazamientos Vs. tiempo'
-            ]
-
-            missing_columns = [col for col in expected_columns[:10] if col not in df.columns]
-            if missing_columns:
-                logger.info(f"Columnas faltantes en eventos (upload): {missing_columns}")
-
-            def parse_date_flexible(date_series):
-                if date_series.empty:
-                    return date_series
-                cleaned_series = date_series.astype(str).str.strip()
-                cleaned_series = cleaned_series.str.replace(r'^[^\d]', '', regex=True)
-                formats_to_try = ['%d/%m/%Y %H:%M', '%d/%m/%Y', '%d-%m-%Y %H:%M', '%d-%m-%Y']
-                result = pd.Series([pd.NaT] * len(cleaned_series), index=cleaned_series.index)
-                for fmt in formats_to_try:
-                    mask = result.isna()
-                    if mask.any():
-                        try:
-                            result[mask] = pd.to_datetime(cleaned_series[mask], format=fmt, errors='coerce')
-                        except Exception:
-                            continue
-                mask = result.isna()
-                if mask.any():
-                    with warnings.catch_warnings():
-                        warnings.simplefilter("ignore", UserWarning)
-                        result[mask] = pd.to_datetime(cleaned_series[mask], errors='coerce', dayfirst=True, cache=True)
-                return result
-
-            if 'Fecha' in df.columns:
-                df['Fecha'] = parse_date_flexible(df['Fecha'])
-            if 'Fecha UTC' in df.columns:
-                df['Fecha UTC'] = parse_date_flexible(df['Fecha UTC'])
-
-            numeric_columns = ['Este', 'Norte', 'Cota', 'Altura Banco (m)', 
-                             'Altura Falla (m)', 'Desplazamiento Acumulado (mm)',
-                             'Velocidad Promedio (mm/h)', 'Volumen (ton)']
-            for col in numeric_columns:
-                if col in df.columns:
-                    df[col] = pd.to_numeric(df[col], errors='coerce')
-
-            logger.info(f"Eventos (upload) cargados: {len(df)} registros")
-            return df
-        except Exception as e:
-            logger.error(f"Error al cargar eventos desde upload: {str(e)}")
-            st.error(f"Error al cargar eventos: {str(e)}")
-            return None
-=======
             return result
         
         if 'Fecha' in df.columns:
@@ -354,7 +165,6 @@
                 df[col] = pd.to_numeric(df[col], errors='coerce')
         
         return df
->>>>>>> 6ca4fb50
     
     def _process_alertas_data(self, df: pd.DataFrame) -> pd.DataFrame:
         """
@@ -384,88 +194,6 @@
         if missing_columns:
             logger.warning(f"Columnas faltantes en alertas: {missing_columns}")
         
-<<<<<<< HEAD
-        return eventos_df, alertas_df
-
-    def load_alertas_from_filelike(self, uploaded_file) -> Optional[pd.DataFrame]:
-        """
-        Cargar alertas desde archivo subido (Excel/CSV/TXT).
-
-        Args:
-            uploaded_file: Archivo subido de Streamlit
-
-        Returns:
-            DataFrame procesado o None si hay error.
-        """
-        try:
-            name = getattr(uploaded_file, 'name', 'uploaded')
-            ext = Path(name).suffix.lower()
-
-            if ext in ['.xlsx', '.xls']:
-                df = pd.read_excel(uploaded_file)
-            elif ext in ['.csv']:
-                df = pd.read_csv(uploaded_file)
-            elif ext in ['.txt']:
-                df = pd.read_csv(uploaded_file, sep=None, engine='python')
-            else:
-                st.error(f"Extensión de archivo no soportada para alertas: {ext}")
-                return None
-
-            expected_columns = [
-                'id', 'Estatus', 'Vigilante', 'Fecha Declarada', 'Fecha Declarada UTC',
-                'Evento', 'Comportamiento o Velocidad', 'Nivel de Exposición',
-                'Versión Original', 'Zona de Monitoreo', 'Localización General',
-                'Pared', 'Este', 'Norte', 'Cota', 'Observaciones', 'Estado',
-                'Fecha de Cierre', 'Responsable de Cierre', 'Geotécnico Operativo',
-                'Notificación Telefónica', 'Notificación por Correo',
-                'Desplazamiento Últimas 12 hrs. (mm)',
-                'Velocidad Promedio Últimas 12 hrs. (mm/h)',
-                'Velocidad Máxima Últimas 12 hrs. (mm/h)'
-            ]
-            missing_columns = [col for col in expected_columns[:10] if col not in df.columns]
-            if missing_columns:
-                logger.info(f"Columnas faltantes en alertas (upload): {missing_columns}")
-
-            def parse_date_flexible_alerts(date_series):
-                if date_series.empty:
-                    return date_series
-                cleaned_series = date_series.astype(str).str.strip()
-                cleaned_series = cleaned_series.str.replace(r'^[^\d]', '', regex=True)
-                formats_to_try = ['%d/%m/%Y %H:%M', '%d/%m/%Y', '%d-%m-%Y %H:%M', '%d-%m-%Y']
-                result = pd.Series([pd.NaT] * len(cleaned_series), index=cleaned_series.index)
-                for fmt in formats_to_try:
-                    mask = result.isna()
-                    if mask.any():
-                        try:
-                            result[mask] = pd.to_datetime(cleaned_series[mask], format=fmt, errors='coerce')
-                        except Exception:
-                            continue
-                mask = result.isna()
-                if mask.any():
-                    with warnings.catch_warnings():
-                        warnings.simplefilter("ignore", UserWarning)
-                        result[mask] = pd.to_datetime(cleaned_series[mask], errors='coerce', dayfirst=True, cache=True)
-                return result
-
-            for col in ['Fecha Declarada', 'Fecha Declarada UTC', 'Fecha de Cierre']:
-                if col in df.columns:
-                    df[col] = parse_date_flexible_alerts(df[col])
-
-            numeric_columns = ['Este', 'Norte', 'Cota', 
-                             'Desplazamiento Últimas 12 hrs. (mm)',
-                             'Velocidad Promedio Últimas 12 hrs. (mm/h)',
-                             'Velocidad Máxima Últimas 12 hrs. (mm/h)']
-            for col in numeric_columns:
-                if col in df.columns:
-                    df[col] = pd.to_numeric(df[col], errors='coerce')
-
-            logger.info(f"Alertas (upload) cargadas: {len(df)} registros")
-            return df
-        except Exception as e:
-            logger.error(f"Error al cargar alertas desde upload: {str(e)}")
-            st.error(f"Error al cargar alertas: {str(e)}")
-            return None
-=======
         # Procesar fechas (formato dd/mm/aaaa hh:mm)
         def parse_date_flexible_alerts(date_series):
             """Parsear fechas con múltiples formatos posibles para alertas"""
@@ -519,7 +247,6 @@
         return df
     
 
->>>>>>> 6ca4fb50
     
     def get_data_summary(self, eventos_df: pd.DataFrame, alertas_df: pd.DataFrame) -> dict:
         """
