"""
Visualizador de Eventos Geotécnicos y Alertas de Seguridad
Aplicación principal desarrollada con Streamlit

Autor: Sistema de Análisis Geotécnico
Fecha: Julio 2025
"""

import streamlit as st
import pandas as pd
import plotly.express as px
import plotly.graph_objects as go
from datetime import datetime, timedelta
import os
import sys

# Agregar el directorio src al path para importar módulos
sys.path.append(os.path.join(os.path.dirname(__file__), 'src'))

from src.data_loader import DataLoader
from src.visualizations import (
    create_dashboard_metrics, create_events_timeline, create_events_scatter,
    create_alerts_scatter, create_correlation_analysis, create_dashboard_events_map,
    create_consolidated_scatter, create_3d_map, create_failure_height_analysis,
    create_velocity_analysis
)
from src.utils import format_date, validate_coordinates
from src.dxf_loader import DXFLoader
from src.dxf_visualizations import (
    create_dxf_base_map, create_dxf_with_events_map, 
    create_dxf_layers_summary, create_dxf_statistics_chart
)
from src.stl_loader import STLLoader
from src.stl_visualizations import (
    create_stl_mesh_figure,
    render_stl_metrics,
)

# Configuración de la página
st.set_page_config(
    page_title="Visualizador Eventos Geotécnicos",
    page_icon="🏔️",
    layout="wide",
    initial_sidebar_state="expanded"
)

def main():
    """
    Función principal de la aplicación Streamlit
    """
    # Título principal
    st.title("🏔️ Visualizador de Eventos Geotécnicos y Alertas")
    st.markdown("---")
    
    # Sidebar para configuración
    st.sidebar.header("⚙️ Configuración")
    
    # Inicializar el cargador de datos
    data_loader = DataLoader()
    
<<<<<<< HEAD
    # Carga de datos desde archivos subidos (obligatorio)
    with st.expander("📥 Cargar datos (Eventos y Alertas)", expanded=True):
        colu1, colu2 = st.columns([2,2])
        with colu1:
            eventos_upload = st.file_uploader(
                "Subir archivo de Eventos (Excel/CSV/TXT)",
                type=["xlsx", "xls", "csv", "txt"],
                key="eventos_upload"
            )
        with colu2:
            alertas_upload = st.file_uploader(
                "Subir archivo de Alertas (Excel/CSV/TXT)",
                type=["xlsx", "xls", "csv", "txt"],
                key="alertas_upload"
            )

    with st.spinner("Cargando datos..."):
        if (eventos_upload is None) or (alertas_upload is None):
            st.error("Debes subir ambos archivos: Eventos y Alertas (Excel/CSV/TXT)")
            st.stop()
        eventos_df = data_loader.load_eventos_from_filelike(eventos_upload)
        alertas_df = data_loader.load_alertas_from_filelike(alertas_upload)
    
    if eventos_df is None or alertas_df is None:
        st.error("❌ Error al cargar los archivos subidos. Verifica el formato y las columnas requeridas")
=======
    # Sección de carga de archivos
    st.sidebar.header("📁 Cargar Archivos")
    
    st.sidebar.markdown("**Instrucciones:**")
    st.sidebar.markdown("• Sube los archivos Excel con tus datos")
    st.sidebar.markdown("• Se requiere al menos un archivo para usar la aplicación")
    st.sidebar.markdown("---")
    
    # Botón para cargar archivo de eventos
    eventos_file = st.sidebar.file_uploader(
        "📊 Subir archivo de Eventos Geotécnicos",
        type=['xlsx', 'xls'],
        help="Archivo Excel con datos de eventos geotécnicos",
        key="eventos_uploader"
    )
    
    # Botón para cargar archivo de alertas
    alertas_file = st.sidebar.file_uploader(
        "🚨 Subir archivo de Alertas de Seguridad",
        type=['xlsx', 'xls'],
        help="Archivo Excel con datos de alertas de seguridad",
        key="alertas_uploader"
    )
    
    # Cargar datos desde archivos subidos
    eventos_df = None
    alertas_df = None
    
    if eventos_file is not None or alertas_file is not None:
        with st.spinner("Cargando datos..."):
            if eventos_file is not None:
                eventos_df = data_loader.load_eventos_from_upload(eventos_file)
            if alertas_file is not None:
                alertas_df = data_loader.load_alertas_from_upload(alertas_file)
    
    # Verificar que se hayan cargado los datos
    if eventos_df is None and alertas_df is None:
        st.info("👋 **¡Bienvenido al Visualizador de Eventos Geotécnicos!**")
        st.info("📁 Para comenzar, sube al menos un archivo Excel usando los botones de la barra lateral.")
        st.info("📋 **Formatos soportados:** .xlsx, .xls")
        st.info("📊 **Tipos de archivo:**")
        st.info("• **Eventos Geotécnicos**: Datos de eventos ocurridos en la mina")
        st.info("• **Alertas de Seguridad**: Datos de alertas y su estado")
>>>>>>> 6ca4fb50
        st.stop()
    
    if eventos_df is None:
        st.warning("⚠️ No se han cargado datos de eventos geotécnicos")
    
    if alertas_df is None:
        st.warning("⚠️ No se han cargado datos de alertas de seguridad")
    
    # Mostrar información básica de los datos
    st.sidebar.success(f"✅ Datos cargados exitosamente")
    if eventos_df is not None:
        st.sidebar.info(f"📊 Eventos: {len(eventos_df)} registros")
    if alertas_df is not None:
        st.sidebar.info(f"🚨 Alertas: {len(alertas_df)} registros")
    
    # Filtros en sidebar
    st.sidebar.header("🔍 Filtros")
    
    # Inicializar variables de fecha
    fechas_validas = pd.Series(dtype='datetime64[ns]')
    fecha_inicio = None
    fecha_fin = None
    
    # Filtro de fechas
    if 'Fecha' in eventos_df.columns:
        # Filtrar fechas válidas (no NaT)
        fechas_validas = eventos_df['Fecha'].dropna()
        
        if len(fechas_validas) > 0:
            fecha_min = fechas_validas.min().date()
            fecha_max = fechas_validas.max().date()
            
            fecha_inicio = st.sidebar.date_input(
                "Fecha inicio",
                value=fecha_min,
                min_value=fecha_min,
                max_value=fecha_max
            )
            
            fecha_fin = st.sidebar.date_input(
                "Fecha fin",
                value=fecha_max,
                min_value=fecha_min,
                max_value=fecha_max
            )
        else:
            # Si no hay fechas válidas, usar fechas por defecto
            fecha_inicio = st.sidebar.date_input(
                "Fecha inicio",
                value=datetime.now().date() - timedelta(days=365)
            )
            fecha_fin = st.sidebar.date_input(
                "Fecha fin",
                value=datetime.now().date()
            )
    
    # Filtro por zona
    if 'Zona monitoreo' in eventos_df.columns:
        zonas_disponibles = eventos_df['Zona monitoreo'].dropna().unique()
        zonas_seleccionadas = st.sidebar.multiselect(
            "Zonas de monitoreo",
            options=zonas_disponibles,
            default=zonas_disponibles
        )
    
    # Filtro por tipo de evento
    if 'Tipo' in eventos_df.columns:
        tipos_disponibles = eventos_df['Tipo'].dropna().unique()
        tipos_seleccionados = st.sidebar.multiselect(
            "Tipos de evento",
            options=tipos_disponibles,
            default=tipos_disponibles
        )
    
    # Aplicar filtros
    eventos_filtrados = eventos_df.copy()
    alertas_filtradas = alertas_df.copy()
    
    # Aplicar filtros de fecha
    if 'Fecha' in eventos_df.columns and len(fechas_validas) > 0 and fecha_inicio is not None and fecha_fin is not None:
        eventos_filtrados = eventos_filtrados[
            (eventos_filtrados['Fecha'] >= pd.to_datetime(fecha_inicio)) &
            (eventos_filtrados['Fecha'] <= pd.to_datetime(fecha_fin))
        ]
    
    # Aplicar filtros de zona
    if 'Zona monitoreo' in eventos_df.columns and zonas_seleccionadas:
        eventos_filtrados = eventos_filtrados[
            eventos_filtrados['Zona monitoreo'].isin(zonas_seleccionadas)
        ]
    
    # Aplicar filtros de tipo
    if 'Tipo' in eventos_df.columns and tipos_seleccionados:
        eventos_filtrados = eventos_filtrados[
            eventos_filtrados['Tipo'].isin(tipos_seleccionados)
        ]
    
    # Pestañas principales
    tab1, tab2, tab3, tab4, tab5, tab6 = st.tabs(["📊 Dashboard", "📈 Eventos", "🚨 Alertas", "📋 Datos", "🗺️ DXF", "🔺 STL"])
    
    with tab1:
        st.header("Dashboard General")
        
        # Métricas principales
        col1, col2, col3, col4 = st.columns(4)
        
        with col1:
            st.metric(
                label="Total Eventos",
                value=len(eventos_filtrados),
                delta=len(eventos_filtrados) - len(eventos_df)
            )
        
        with col2:
            st.metric(
                label="Total Alertas",
                value=len(alertas_filtradas),
                delta=len(alertas_filtradas) - len(alertas_df)
            )
        
        with col3:
            if 'Detectado por Sistema' in eventos_filtrados.columns:
                detectados = eventos_filtrados['Detectado por Sistema'].value_counts().get('Si', 0)
                st.metric(
                    label="Eventos Detectados",
                    value=detectados,
                    delta=f"{(detectados/len(eventos_filtrados)*100):.1f}%" if len(eventos_filtrados) > 0 else "0%"
                )
        
        with col4:
            if 'Estado' in alertas_filtradas.columns:
                cerradas = alertas_filtradas['Estado'].value_counts().get('Cerrado', 0)
                st.metric(
                    label="Alertas Cerradas",
                    value=cerradas,
                    delta=f"{(cerradas/len(alertas_filtradas)*100):.1f}%" if len(alertas_filtradas) > 0 else "0%"
                )
        
        # Gráficos del dashboard
        if len(eventos_filtrados) > 0:
            create_dashboard_metrics(eventos_filtrados, alertas_filtradas)
    
    with tab2:
        st.header("Análisis de Eventos")
        
        if len(eventos_filtrados) > 0:
            # Timeline de eventos
            create_events_timeline(eventos_filtrados)
            
            # Scatter plot de eventos
            create_events_scatter(eventos_filtrados)
            
            # Análisis de altura de falla
            create_failure_height_analysis(eventos_filtrados)
            
            # Distribución por zona
            if 'Zona monitoreo' in eventos_filtrados.columns:
                st.subheader("Distribución por Zona")
                zona_counts = eventos_filtrados['Zona monitoreo'].value_counts()
                fig_zona = px.bar(
                    x=zona_counts.index,
                    y=zona_counts.values,
                    title="Eventos por Zona de Monitoreo"
                )
                st.plotly_chart(fig_zona, use_container_width=True)
        else:
            st.warning("No hay eventos que mostrar con los filtros seleccionados")
    
    with tab3:
        st.header("Análisis de Alertas")
        
        if len(alertas_filtradas) > 0:
            # Scatter plot de alertas
            create_alerts_scatter(alertas_filtradas)
            
            # Estado de alertas
            if 'Estado' in alertas_filtradas.columns:
                st.subheader("Estado de Alertas")
                estado_counts = alertas_filtradas['Estado'].value_counts()
                fig_estado = px.pie(
                    values=estado_counts.values,
                    names=estado_counts.index,
                    title="Distribución por Estado"
                )
                st.plotly_chart(fig_estado, use_container_width=True)
        else:
            st.warning("No hay alertas que mostrar con los filtros seleccionados")
    
    with tab4:
        st.header("Datos Detallados")
        
        # Subtabs para eventos y alertas
        subtab1, subtab2 = st.tabs(["Eventos", "Alertas"])
        
        with subtab1:
            st.subheader("Tabla de Eventos")
            st.dataframe(eventos_filtrados, use_container_width=True)
            
            # Botón de descarga
            csv_eventos = eventos_filtrados.to_csv(index=False)
            st.download_button(
                label="📥 Descargar Eventos (CSV)",
                data=csv_eventos,
                file_name=f"eventos_filtrados_{datetime.now().strftime('%Y%m%d_%H%M%S')}.csv",
                mime="text/csv"
            )
        
        with subtab2:
            st.subheader("Tabla de Alertas")
            st.dataframe(alertas_filtradas, use_container_width=True)
            
            # Botón de descarga
            csv_alertas = alertas_filtradas.to_csv(index=False)
            st.download_button(
                label="📥 Descargar Alertas (CSV)",
                data=csv_alertas,
                file_name=f"alertas_filtradas_{datetime.now().strftime('%Y%m%d_%H%M%S')}.csv",
                mime="text/csv"
            )
    
    # Pestaña DXF
    with tab5:
        st.header("🗺️ Visualización DXF")
        st.markdown("Carga y visualiza archivos DXF (AutoCAD) integrados con datos geotécnicos")
        
        # Inicializar session state para DXF
        if 'dxf_loader' not in st.session_state:
            st.session_state.dxf_loader = None
        if 'dxf_loaded' not in st.session_state:
            st.session_state.dxf_loaded = False
        
        # Sección de carga de archivo DXF
        st.subheader("📁 Cargar Archivo DXF")
        
        col1, col2 = st.columns([2, 1])
        
        with col1:
            uploaded_file = st.file_uploader(
                "Selecciona un archivo DXF",
                type=['dxf'],
                help="Formatos soportados: .dxf (AutoCAD Drawing Exchange Format)"
            )
        
        with col2:
            if uploaded_file is not None:
                if st.button("🔄 Cargar DXF", type="primary"):
                    with st.spinner("Cargando archivo DXF..."):
                        try:
                            # Crear nuevo cargador DXF
                            dxf_loader = DXFLoader()
                            
                            # Cargar archivo desde bytes
                            success = dxf_loader.load_dxf_from_bytes(
                                uploaded_file.getvalue(), 
                                uploaded_file.name
                            )
                            
                            if success:
                                st.session_state.dxf_loader = dxf_loader
                                st.session_state.dxf_loaded = True
                                st.success(f"✅ Archivo DXF '{uploaded_file.name}' cargado exitosamente")
                            else:
                                st.error("❌ Error al cargar el archivo DXF")
                                
                        except Exception as e:
                            st.error(f"❌ Error al procesar archivo DXF: {str(e)}")
        
        # Mostrar contenido DXF si está cargado
        if st.session_state.dxf_loaded and st.session_state.dxf_loader:
            dxf_loader = st.session_state.dxf_loader
            
            st.markdown("---")
            
            # Resumen del archivo DXF
            st.subheader("📊 Resumen del Archivo DXF")
            
            col1, col2 = st.columns(2)
            
            with col1:
                # Obtener resumen
                summary = dxf_loader.get_summary()
                
                if summary:
                    st.metric("Capas Totales", summary.get('layers_count', 0))
                    st.metric("Entidades Totales", summary.get('total_entities', 0))
                    
                    entities = summary.get('entities', {})
                    st.write("**Tipos de Entidades:**")
                    for entity_type, count in entities.items():
                        st.write(f"• {entity_type.title()}: {count}")
                    
                    # Mostrar dimensiones del dibujo
                    drawing_size = summary.get('drawing_size')
                    if drawing_size:
                        st.write(f"**Dimensiones:** {drawing_size['width']:.2f} x {drawing_size['height']:.2f} m")
            
            with col2:
                # Gráfico de estadísticas
                stats_fig = create_dxf_statistics_chart(dxf_loader)
                if stats_fig.data:
                    st.plotly_chart(stats_fig, use_container_width=True)
            
            # Tabla de capas
            st.subheader("📋 Información de Capas")
            layers_df = create_dxf_layers_summary(dxf_loader)
            if not layers_df.empty:
                st.dataframe(layers_df, use_container_width=True)
            
            # Configuración de visualización
            st.subheader("⚙️ Configuración de Visualización")
            
            col1, col2 = st.columns(2)
            
            with col1:
                st.write("**Capas a Mostrar:**")
                layers_info = dxf_loader.get_layers_info()
                available_layers = list(layers_info.keys())
                
                selected_layers = st.multiselect(
                    "Selecciona las capas a visualizar",
                    options=available_layers,
                    default=available_layers[:5] if len(available_layers) > 5 else available_layers,
                    help="Selecciona las capas DXF que deseas mostrar en el mapa"
                )
            
            with col2:
                st.write("**Elementos DXF:**")
                show_lines = st.checkbox("Mostrar Líneas", value=True)
                show_polylines = st.checkbox("Mostrar Polilíneas", value=True)
                show_circles = st.checkbox("Mostrar Círculos", value=True)
                show_text = st.checkbox("Mostrar Texto", value=False)
            
            # Pestañas de visualización DXF
            dxf_tab1, dxf_tab2, dxf_tab3 = st.tabs(["🗺️ Mapa DXF", "🔄 Integrado", "📊 Análisis"])
            
            with dxf_tab1:
                st.subheader("Mapa Base DXF")
                
                if selected_layers:
                    with st.spinner("Generando mapa DXF..."):
                        try:
                            dxf_fig = create_dxf_base_map(
                                dxf_loader, 
                                selected_layers,
                                show_lines=show_lines,
                                show_polylines=show_polylines,
                                show_circles=show_circles,
                                show_text=show_text
                            )
                            
                            st.plotly_chart(dxf_fig, use_container_width=True)
                            
                        except Exception as e:
                            st.error(f"Error al generar mapa DXF: {str(e)}")
                else:
                    st.warning("⚠️ Selecciona al menos una capa para visualizar")
            
            with dxf_tab2:
                st.subheader("Mapa Integrado: DXF + Datos Geotécnicos")
                
                if selected_layers:
                    with st.spinner("Generando mapa integrado..."):
                        try:
                            dxf_elements = {
                                'lines': show_lines,
                                'polylines': show_polylines,
                                'circles': show_circles,
                                'text': show_text
                            }
                            
                            integrated_fig = create_dxf_with_events_map(
                                dxf_loader,
                                eventos_filtrados,
                                alertas_filtradas,
                                selected_layers,
                                dxf_elements
                            )
                            
                            st.plotly_chart(integrated_fig, use_container_width=True)
                            
                            # Métricas del mapa integrado
                            col1, col2, col3 = st.columns(3)
                            
                            with col1:
                                st.metric(
                                    "Eventos Mostrados",
                                    len(eventos_filtrados)
                                )
                            
                            with col2:
                                st.metric(
                                    "Alertas Mostradas",
                                    len(alertas_filtradas)
                                )
                            
                            with col3:
                                st.metric(
                                    "Capas DXF Activas",
                                    len(selected_layers)
                                )
                            
                        except Exception as e:
                            st.error(f"Error al generar mapa integrado: {str(e)}")
                else:
                    st.warning("⚠️ Selecciona al menos una capa para visualizar")
            
            with dxf_tab3:
                st.subheader("Análisis de Datos DXF")
                
                if selected_layers:
                    # Análisis de líneas
                    lines_df = dxf_loader.extract_lines(selected_layers)
                    if not lines_df.empty:
                        st.write("**📏 Análisis de Líneas:**")
                        col1, col2 = st.columns(2)
                        
                        with col1:
                            st.metric("Total de Líneas", len(lines_df))
                            st.metric("Longitud Promedio", f"{lines_df['length'].mean():.2f} m")
                        
                        with col2:
                            st.metric("Longitud Total", f"{lines_df['length'].sum():.2f} m")
                            st.metric("Longitud Máxima", f"{lines_df['length'].max():.2f} m")
                        
                        # Distribución por capas
                        layer_counts = lines_df['layer'].value_counts()
                        if len(layer_counts) > 1:
                            fig_layers = px.bar(
                                x=layer_counts.index,
                                y=layer_counts.values,
                                title="Distribución de Líneas por Capa",
                                labels={'x': 'Capa', 'y': 'Cantidad de Líneas'}
                            )
                            st.plotly_chart(fig_layers, use_container_width=True)
                    
                    # Análisis de polilíneas
                    polylines_df = dxf_loader.extract_polylines(selected_layers)
                    if not polylines_df.empty:
                        st.write("**🔗 Análisis de Polilíneas:**")
                        col1, col2 = st.columns(2)
                        
                        with col1:
                            st.metric("Total de Polilíneas", len(polylines_df))
                            closed_count = polylines_df['closed'].sum()
                            st.metric("Polilíneas Cerradas", closed_count)
                        
                        with col2:
                            avg_vertices = polylines_df['vertices_count'].mean()
                            st.metric("Vértices Promedio", f"{avg_vertices:.1f}")
                            max_vertices = polylines_df['vertices_count'].max()
                            st.metric("Máximo Vértices", max_vertices)
                    
                    # Análisis de círculos
                    circles_df = dxf_loader.extract_circles(selected_layers)
                    if not circles_df.empty:
                        st.write("**⭕ Análisis de Círculos:**")
                        col1, col2 = st.columns(2)
                        
                        with col1:
                            st.metric("Total de Círculos", len(circles_df))
                            st.metric("Radio Promedio", f"{circles_df['radius'].mean():.2f} m")
                        
                        with col2:
                            st.metric("Área Total", f"{circles_df['area'].sum():.2f} m²")
                            st.metric("Radio Máximo", f"{circles_df['radius'].max():.2f} m")
                else:
                    st.warning("⚠️ Selecciona capas para ver el análisis")
        
        else:
            # Instrucciones cuando no hay archivo cargado
            st.info("""
            ### 📋 Instrucciones para usar archivos DXF:
            
            1. **Carga un archivo DXF** usando el botón de arriba
            2. **Selecciona las capas** que deseas visualizar
            3. **Configura los elementos** a mostrar (líneas, polilíneas, círculos, texto)
            4. **Explora las visualizaciones** en las pestañas disponibles:
               - **Mapa DXF**: Visualización solo del archivo DXF
               - **Integrado**: DXF combinado con eventos y alertas geotécnicas
               - **Análisis**: Estadísticas y métricas del archivo DXF
            
            ### 🎯 Beneficios de la integración DXF:
            - **Contexto espacial**: Visualiza eventos sobre planos de la mina
            - **Referencias geográficas**: Coordenadas precisas y límites
            - **Capas organizadas**: Diferentes elementos por categorías
            - **Análisis avanzado**: Métricas de geometría y distribución
            """)

    # Pestaña STL
    with tab6:
        st.header("🔺 Visualización STL (Malla 3D)")
        st.markdown("Carga y visualiza archivos STL de mallas 3D")

        # Session state para STL
        if 'stl_loader' not in st.session_state:
            st.session_state.stl_loader = None
        if 'stl_loaded' not in st.session_state:
            st.session_state.stl_loaded = False

        # Carga de archivo STL
        st.subheader("📁 Cargar Archivo STL")
        col1, col2 = st.columns([2, 1])

        with col1:
            uploaded_stl = st.file_uploader(
                "Selecciona un archivo STL",
                type=['stl'],
                help="Formatos soportados: .stl (Binary o ASCII)"
            )

        with col2:
            if uploaded_stl is not None and st.button("🔄 Cargar STL", type="primary"):
                with st.spinner("Cargando archivo STL..."):
                    try:
                        stl_loader = STLLoader()
                        stl_bytes = uploaded_stl.getvalue()
                        success = stl_loader.load_stl_from_bytes(stl_bytes, uploaded_stl.name)
                        if success:
                            st.session_state.stl_loader = stl_loader
                            st.session_state.stl_loaded = True
                            st.session_state.stl_original_bytes = stl_bytes
                            st.success(f"✅ Archivo STL '{uploaded_stl.name}' cargado exitosamente")
                        else:
                            st.error("❌ Error al cargar el archivo STL")
                    except Exception as e:
                        st.error(f"❌ Error al procesar archivo STL: {str(e)}")

        # Mostrar contenido STL si está cargado
        if st.session_state.stl_loaded and st.session_state.stl_loader:
            stl_loader = st.session_state.stl_loader

            st.markdown("---")
            st.subheader("📊 Resumen de la Malla STL")
            render_stl_metrics(stl_loader)

            st.subheader("⚙️ Configuración de Visualización 3D")
            colc1, colc2 = st.columns(2)
            with colc1:
                mesh_color = st.color_picker("Color de la malla", value="#8c564b")
            with colc2:
                opacity = st.slider("Opacidad", min_value=0.1, max_value=1.0, value=0.8)

            with st.spinner("Generando visualización 3D..."):
                fig_stl = create_stl_mesh_figure(stl_loader, color=mesh_color, opacity=opacity)
                st.plotly_chart(fig_stl, use_container_width=True)

            st.subheader("⬇️ Exportación")
            colx1, colx2 = st.columns(2)
            with colx1:
                obj_str = stl_loader.export_as_obj()
                if obj_str:
                    st.download_button(
                        label="📥 Descargar como OBJ",
                        data=obj_str,
                        file_name="malla_exportada.obj",
                        mime="text/plain"
                    )
            with colx2:
                # Re-ofrecer el archivo STL original si está disponible en el uploader
                if 'stl_original_bytes' not in st.session_state:
                    st.session_state.stl_original_bytes = None
                # Guardar bytes si recién se cargó
                # Nota: esto lo llenamos cuando se presiona cargar
                if st.session_state.get('stl_original_bytes'):
                    st.download_button(
                        label="📥 Descargar STL original",
                        data=st.session_state['stl_original_bytes'],
                        file_name="malla_original.stl",
                        mime="application/sla"
                    )
        else:
            st.info("""
            ### 📋 Instrucciones para usar archivos STL:

            1. **Carga un archivo STL** usando el botón de arriba
            2. **Configura** el color y la opacidad de la malla
            3. **Explora** la malla en 3D con controles de cámara
            """)

if __name__ == "__main__":
    main()<|MERGE_RESOLUTION|>--- conflicted
+++ resolved
@@ -17,24 +17,12 @@
 # Agregar el directorio src al path para importar módulos
 sys.path.append(os.path.join(os.path.dirname(__file__), 'src'))
 
-from src.data_loader import DataLoader
+from data_loader import DataLoader
 from src.visualizations import (
     create_dashboard_metrics, create_events_timeline, create_events_scatter,
-    create_alerts_scatter, create_correlation_analysis, create_dashboard_events_map,
-    create_consolidated_scatter, create_3d_map, create_failure_height_analysis,
-    create_velocity_analysis
+    create_alerts_scatter, create_correlation_analysis, create_failure_height_analysis
 )
-from src.utils import format_date, validate_coordinates
-from src.dxf_loader import DXFLoader
-from src.dxf_visualizations import (
-    create_dxf_base_map, create_dxf_with_events_map, 
-    create_dxf_layers_summary, create_dxf_statistics_chart
-)
-from src.stl_loader import STLLoader
-from src.stl_visualizations import (
-    create_stl_mesh_figure,
-    render_stl_metrics,
-)
+from utils import format_date, validate_coordinates
 
 # Configuración de la página
 st.set_page_config(
@@ -58,33 +46,6 @@
     # Inicializar el cargador de datos
     data_loader = DataLoader()
     
-<<<<<<< HEAD
-    # Carga de datos desde archivos subidos (obligatorio)
-    with st.expander("📥 Cargar datos (Eventos y Alertas)", expanded=True):
-        colu1, colu2 = st.columns([2,2])
-        with colu1:
-            eventos_upload = st.file_uploader(
-                "Subir archivo de Eventos (Excel/CSV/TXT)",
-                type=["xlsx", "xls", "csv", "txt"],
-                key="eventos_upload"
-            )
-        with colu2:
-            alertas_upload = st.file_uploader(
-                "Subir archivo de Alertas (Excel/CSV/TXT)",
-                type=["xlsx", "xls", "csv", "txt"],
-                key="alertas_upload"
-            )
-
-    with st.spinner("Cargando datos..."):
-        if (eventos_upload is None) or (alertas_upload is None):
-            st.error("Debes subir ambos archivos: Eventos y Alertas (Excel/CSV/TXT)")
-            st.stop()
-        eventos_df = data_loader.load_eventos_from_filelike(eventos_upload)
-        alertas_df = data_loader.load_alertas_from_filelike(alertas_upload)
-    
-    if eventos_df is None or alertas_df is None:
-        st.error("❌ Error al cargar los archivos subidos. Verifica el formato y las columnas requeridas")
-=======
     # Sección de carga de archivos
     st.sidebar.header("📁 Cargar Archivos")
     
@@ -128,7 +89,6 @@
         st.info("📊 **Tipos de archivo:**")
         st.info("• **Eventos Geotécnicos**: Datos de eventos ocurridos en la mina")
         st.info("• **Alertas de Seguridad**: Datos de alertas y su estado")
->>>>>>> 6ca4fb50
         st.stop()
     
     if eventos_df is None:
@@ -227,7 +187,7 @@
         ]
     
     # Pestañas principales
-    tab1, tab2, tab3, tab4, tab5, tab6 = st.tabs(["📊 Dashboard", "📈 Eventos", "🚨 Alertas", "📋 Datos", "🗺️ DXF", "🔺 STL"])
+    tab1, tab2, tab3, tab4 = st.tabs(["📊 Dashboard", "📈 Eventos", "🚨 Alertas", "📋 Datos"])
     
     with tab1:
         st.header("Dashboard General")
@@ -348,365 +308,6 @@
                 file_name=f"alertas_filtradas_{datetime.now().strftime('%Y%m%d_%H%M%S')}.csv",
                 mime="text/csv"
             )
-    
-    # Pestaña DXF
-    with tab5:
-        st.header("🗺️ Visualización DXF")
-        st.markdown("Carga y visualiza archivos DXF (AutoCAD) integrados con datos geotécnicos")
-        
-        # Inicializar session state para DXF
-        if 'dxf_loader' not in st.session_state:
-            st.session_state.dxf_loader = None
-        if 'dxf_loaded' not in st.session_state:
-            st.session_state.dxf_loaded = False
-        
-        # Sección de carga de archivo DXF
-        st.subheader("📁 Cargar Archivo DXF")
-        
-        col1, col2 = st.columns([2, 1])
-        
-        with col1:
-            uploaded_file = st.file_uploader(
-                "Selecciona un archivo DXF",
-                type=['dxf'],
-                help="Formatos soportados: .dxf (AutoCAD Drawing Exchange Format)"
-            )
-        
-        with col2:
-            if uploaded_file is not None:
-                if st.button("🔄 Cargar DXF", type="primary"):
-                    with st.spinner("Cargando archivo DXF..."):
-                        try:
-                            # Crear nuevo cargador DXF
-                            dxf_loader = DXFLoader()
-                            
-                            # Cargar archivo desde bytes
-                            success = dxf_loader.load_dxf_from_bytes(
-                                uploaded_file.getvalue(), 
-                                uploaded_file.name
-                            )
-                            
-                            if success:
-                                st.session_state.dxf_loader = dxf_loader
-                                st.session_state.dxf_loaded = True
-                                st.success(f"✅ Archivo DXF '{uploaded_file.name}' cargado exitosamente")
-                            else:
-                                st.error("❌ Error al cargar el archivo DXF")
-                                
-                        except Exception as e:
-                            st.error(f"❌ Error al procesar archivo DXF: {str(e)}")
-        
-        # Mostrar contenido DXF si está cargado
-        if st.session_state.dxf_loaded and st.session_state.dxf_loader:
-            dxf_loader = st.session_state.dxf_loader
-            
-            st.markdown("---")
-            
-            # Resumen del archivo DXF
-            st.subheader("📊 Resumen del Archivo DXF")
-            
-            col1, col2 = st.columns(2)
-            
-            with col1:
-                # Obtener resumen
-                summary = dxf_loader.get_summary()
-                
-                if summary:
-                    st.metric("Capas Totales", summary.get('layers_count', 0))
-                    st.metric("Entidades Totales", summary.get('total_entities', 0))
-                    
-                    entities = summary.get('entities', {})
-                    st.write("**Tipos de Entidades:**")
-                    for entity_type, count in entities.items():
-                        st.write(f"• {entity_type.title()}: {count}")
-                    
-                    # Mostrar dimensiones del dibujo
-                    drawing_size = summary.get('drawing_size')
-                    if drawing_size:
-                        st.write(f"**Dimensiones:** {drawing_size['width']:.2f} x {drawing_size['height']:.2f} m")
-            
-            with col2:
-                # Gráfico de estadísticas
-                stats_fig = create_dxf_statistics_chart(dxf_loader)
-                if stats_fig.data:
-                    st.plotly_chart(stats_fig, use_container_width=True)
-            
-            # Tabla de capas
-            st.subheader("📋 Información de Capas")
-            layers_df = create_dxf_layers_summary(dxf_loader)
-            if not layers_df.empty:
-                st.dataframe(layers_df, use_container_width=True)
-            
-            # Configuración de visualización
-            st.subheader("⚙️ Configuración de Visualización")
-            
-            col1, col2 = st.columns(2)
-            
-            with col1:
-                st.write("**Capas a Mostrar:**")
-                layers_info = dxf_loader.get_layers_info()
-                available_layers = list(layers_info.keys())
-                
-                selected_layers = st.multiselect(
-                    "Selecciona las capas a visualizar",
-                    options=available_layers,
-                    default=available_layers[:5] if len(available_layers) > 5 else available_layers,
-                    help="Selecciona las capas DXF que deseas mostrar en el mapa"
-                )
-            
-            with col2:
-                st.write("**Elementos DXF:**")
-                show_lines = st.checkbox("Mostrar Líneas", value=True)
-                show_polylines = st.checkbox("Mostrar Polilíneas", value=True)
-                show_circles = st.checkbox("Mostrar Círculos", value=True)
-                show_text = st.checkbox("Mostrar Texto", value=False)
-            
-            # Pestañas de visualización DXF
-            dxf_tab1, dxf_tab2, dxf_tab3 = st.tabs(["🗺️ Mapa DXF", "🔄 Integrado", "📊 Análisis"])
-            
-            with dxf_tab1:
-                st.subheader("Mapa Base DXF")
-                
-                if selected_layers:
-                    with st.spinner("Generando mapa DXF..."):
-                        try:
-                            dxf_fig = create_dxf_base_map(
-                                dxf_loader, 
-                                selected_layers,
-                                show_lines=show_lines,
-                                show_polylines=show_polylines,
-                                show_circles=show_circles,
-                                show_text=show_text
-                            )
-                            
-                            st.plotly_chart(dxf_fig, use_container_width=True)
-                            
-                        except Exception as e:
-                            st.error(f"Error al generar mapa DXF: {str(e)}")
-                else:
-                    st.warning("⚠️ Selecciona al menos una capa para visualizar")
-            
-            with dxf_tab2:
-                st.subheader("Mapa Integrado: DXF + Datos Geotécnicos")
-                
-                if selected_layers:
-                    with st.spinner("Generando mapa integrado..."):
-                        try:
-                            dxf_elements = {
-                                'lines': show_lines,
-                                'polylines': show_polylines,
-                                'circles': show_circles,
-                                'text': show_text
-                            }
-                            
-                            integrated_fig = create_dxf_with_events_map(
-                                dxf_loader,
-                                eventos_filtrados,
-                                alertas_filtradas,
-                                selected_layers,
-                                dxf_elements
-                            )
-                            
-                            st.plotly_chart(integrated_fig, use_container_width=True)
-                            
-                            # Métricas del mapa integrado
-                            col1, col2, col3 = st.columns(3)
-                            
-                            with col1:
-                                st.metric(
-                                    "Eventos Mostrados",
-                                    len(eventos_filtrados)
-                                )
-                            
-                            with col2:
-                                st.metric(
-                                    "Alertas Mostradas",
-                                    len(alertas_filtradas)
-                                )
-                            
-                            with col3:
-                                st.metric(
-                                    "Capas DXF Activas",
-                                    len(selected_layers)
-                                )
-                            
-                        except Exception as e:
-                            st.error(f"Error al generar mapa integrado: {str(e)}")
-                else:
-                    st.warning("⚠️ Selecciona al menos una capa para visualizar")
-            
-            with dxf_tab3:
-                st.subheader("Análisis de Datos DXF")
-                
-                if selected_layers:
-                    # Análisis de líneas
-                    lines_df = dxf_loader.extract_lines(selected_layers)
-                    if not lines_df.empty:
-                        st.write("**📏 Análisis de Líneas:**")
-                        col1, col2 = st.columns(2)
-                        
-                        with col1:
-                            st.metric("Total de Líneas", len(lines_df))
-                            st.metric("Longitud Promedio", f"{lines_df['length'].mean():.2f} m")
-                        
-                        with col2:
-                            st.metric("Longitud Total", f"{lines_df['length'].sum():.2f} m")
-                            st.metric("Longitud Máxima", f"{lines_df['length'].max():.2f} m")
-                        
-                        # Distribución por capas
-                        layer_counts = lines_df['layer'].value_counts()
-                        if len(layer_counts) > 1:
-                            fig_layers = px.bar(
-                                x=layer_counts.index,
-                                y=layer_counts.values,
-                                title="Distribución de Líneas por Capa",
-                                labels={'x': 'Capa', 'y': 'Cantidad de Líneas'}
-                            )
-                            st.plotly_chart(fig_layers, use_container_width=True)
-                    
-                    # Análisis de polilíneas
-                    polylines_df = dxf_loader.extract_polylines(selected_layers)
-                    if not polylines_df.empty:
-                        st.write("**🔗 Análisis de Polilíneas:**")
-                        col1, col2 = st.columns(2)
-                        
-                        with col1:
-                            st.metric("Total de Polilíneas", len(polylines_df))
-                            closed_count = polylines_df['closed'].sum()
-                            st.metric("Polilíneas Cerradas", closed_count)
-                        
-                        with col2:
-                            avg_vertices = polylines_df['vertices_count'].mean()
-                            st.metric("Vértices Promedio", f"{avg_vertices:.1f}")
-                            max_vertices = polylines_df['vertices_count'].max()
-                            st.metric("Máximo Vértices", max_vertices)
-                    
-                    # Análisis de círculos
-                    circles_df = dxf_loader.extract_circles(selected_layers)
-                    if not circles_df.empty:
-                        st.write("**⭕ Análisis de Círculos:**")
-                        col1, col2 = st.columns(2)
-                        
-                        with col1:
-                            st.metric("Total de Círculos", len(circles_df))
-                            st.metric("Radio Promedio", f"{circles_df['radius'].mean():.2f} m")
-                        
-                        with col2:
-                            st.metric("Área Total", f"{circles_df['area'].sum():.2f} m²")
-                            st.metric("Radio Máximo", f"{circles_df['radius'].max():.2f} m")
-                else:
-                    st.warning("⚠️ Selecciona capas para ver el análisis")
-        
-        else:
-            # Instrucciones cuando no hay archivo cargado
-            st.info("""
-            ### 📋 Instrucciones para usar archivos DXF:
-            
-            1. **Carga un archivo DXF** usando el botón de arriba
-            2. **Selecciona las capas** que deseas visualizar
-            3. **Configura los elementos** a mostrar (líneas, polilíneas, círculos, texto)
-            4. **Explora las visualizaciones** en las pestañas disponibles:
-               - **Mapa DXF**: Visualización solo del archivo DXF
-               - **Integrado**: DXF combinado con eventos y alertas geotécnicas
-               - **Análisis**: Estadísticas y métricas del archivo DXF
-            
-            ### 🎯 Beneficios de la integración DXF:
-            - **Contexto espacial**: Visualiza eventos sobre planos de la mina
-            - **Referencias geográficas**: Coordenadas precisas y límites
-            - **Capas organizadas**: Diferentes elementos por categorías
-            - **Análisis avanzado**: Métricas de geometría y distribución
-            """)
-
-    # Pestaña STL
-    with tab6:
-        st.header("🔺 Visualización STL (Malla 3D)")
-        st.markdown("Carga y visualiza archivos STL de mallas 3D")
-
-        # Session state para STL
-        if 'stl_loader' not in st.session_state:
-            st.session_state.stl_loader = None
-        if 'stl_loaded' not in st.session_state:
-            st.session_state.stl_loaded = False
-
-        # Carga de archivo STL
-        st.subheader("📁 Cargar Archivo STL")
-        col1, col2 = st.columns([2, 1])
-
-        with col1:
-            uploaded_stl = st.file_uploader(
-                "Selecciona un archivo STL",
-                type=['stl'],
-                help="Formatos soportados: .stl (Binary o ASCII)"
-            )
-
-        with col2:
-            if uploaded_stl is not None and st.button("🔄 Cargar STL", type="primary"):
-                with st.spinner("Cargando archivo STL..."):
-                    try:
-                        stl_loader = STLLoader()
-                        stl_bytes = uploaded_stl.getvalue()
-                        success = stl_loader.load_stl_from_bytes(stl_bytes, uploaded_stl.name)
-                        if success:
-                            st.session_state.stl_loader = stl_loader
-                            st.session_state.stl_loaded = True
-                            st.session_state.stl_original_bytes = stl_bytes
-                            st.success(f"✅ Archivo STL '{uploaded_stl.name}' cargado exitosamente")
-                        else:
-                            st.error("❌ Error al cargar el archivo STL")
-                    except Exception as e:
-                        st.error(f"❌ Error al procesar archivo STL: {str(e)}")
-
-        # Mostrar contenido STL si está cargado
-        if st.session_state.stl_loaded and st.session_state.stl_loader:
-            stl_loader = st.session_state.stl_loader
-
-            st.markdown("---")
-            st.subheader("📊 Resumen de la Malla STL")
-            render_stl_metrics(stl_loader)
-
-            st.subheader("⚙️ Configuración de Visualización 3D")
-            colc1, colc2 = st.columns(2)
-            with colc1:
-                mesh_color = st.color_picker("Color de la malla", value="#8c564b")
-            with colc2:
-                opacity = st.slider("Opacidad", min_value=0.1, max_value=1.0, value=0.8)
-
-            with st.spinner("Generando visualización 3D..."):
-                fig_stl = create_stl_mesh_figure(stl_loader, color=mesh_color, opacity=opacity)
-                st.plotly_chart(fig_stl, use_container_width=True)
-
-            st.subheader("⬇️ Exportación")
-            colx1, colx2 = st.columns(2)
-            with colx1:
-                obj_str = stl_loader.export_as_obj()
-                if obj_str:
-                    st.download_button(
-                        label="📥 Descargar como OBJ",
-                        data=obj_str,
-                        file_name="malla_exportada.obj",
-                        mime="text/plain"
-                    )
-            with colx2:
-                # Re-ofrecer el archivo STL original si está disponible en el uploader
-                if 'stl_original_bytes' not in st.session_state:
-                    st.session_state.stl_original_bytes = None
-                # Guardar bytes si recién se cargó
-                # Nota: esto lo llenamos cuando se presiona cargar
-                if st.session_state.get('stl_original_bytes'):
-                    st.download_button(
-                        label="📥 Descargar STL original",
-                        data=st.session_state['stl_original_bytes'],
-                        file_name="malla_original.stl",
-                        mime="application/sla"
-                    )
-        else:
-            st.info("""
-            ### 📋 Instrucciones para usar archivos STL:
-
-            1. **Carga un archivo STL** usando el botón de arriba
-            2. **Configura** el color y la opacidad de la malla
-            3. **Explora** la malla en 3D con controles de cámara
-            """)
 
 if __name__ == "__main__":
     main()